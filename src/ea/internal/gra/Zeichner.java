<<<<<<< HEAD
/*
 * Engine Alpha ist eine anfaengerorientierte 2D-Gaming Engine.
 * 
 * Copyright (C) 2011 Michael Andonie
 * 
 * This program is free software: you can redistribute it and/or modify
 * it under the terms of the GNU General Public License as published by
 * the Free Software Foundation, either version 3 of the License, or
 * any later version.
 * 
 * This program is distributed in the hope that it will be useful,
 * but WITHOUT ANY WARRANTY; without even the implied warranty of
 * MERCHANTABILITY or FITNESS FOR A PARTICULAR PURPOSE. See the
 * GNU General Public License for more details.
 * 
 * You should have received a copy of the GNU General Public License
 * along with this program. If not, see <http://www.gnu.org/licenses/>.
 */

package ea.internal.gra;

import java.awt.Canvas;
import java.awt.Color;
import java.awt.Graphics;
import java.awt.Graphics2D;
import java.awt.RenderingHints;
import java.awt.image.BufferStrategy;
import java.util.concurrent.CopyOnWriteArrayList;

import ea.AnimationsManager;
import ea.BoundingRechteck;
import ea.Kamera;
import ea.Knoten;
import ea.Raum;
import ea.SimpleGraphic;
import ea.Vektor;
import ea.internal.phy.Physik;

/**
 * Dies ist das Panel, in dem die einzelnen Dinge gezeichnet werden
 * 
 * @author Michael Andonie, Niklas Keller
 */
@SuppressWarnings("serial")
public class Zeichner extends Canvas implements Runnable {
	
	/**
	 * Die Kamera.<br />
	 * Letzendlich wird das gezeichnet, was sich in ihr befindet
	 */
	private Kamera cam;
	
	/**
	 * Das BoundingRechteck, dass das Panel in seiner Groesse beschreibt.
	 */
	private BoundingRechteck groesse;
	
	/**
	 * Der Knoten, der die statischen Objekte beinhaltet.
	 */
	private Knoten statNode = new Knoten();
	
	/**
	 * Der Relative Hintergrund, ist immer das Hinterste.
	 */
	private Raum hintergrund;
	
	/**
	 * Der Absolute Vordergrund. Er liegt immer im Zentrum<br />
	 * Reserviert fuer die Absolute Maus.
	 */
	private Raum vordergrund;
	
	/**
	 * Gibt an, ob der Thread noch arbeiten soll.
	 */
	private boolean work = true;
	
	/**
	 * Die Liste der einfachen Geometrischen Koerper, die gezeichnet werden
	 * sollen.
	 * 
	 * @see ea.SimpleGraphic
	 */
	private final CopyOnWriteArrayList<SimpleGraphic> simples = new CopyOnWriteArrayList<SimpleGraphic>();
	
	/**
	 * Konstruktor fuer Objekte der Klasse Zeichner
	 * 
	 * @param x
	 *            Die Groesse des Einflussbereichs des Panels in Richtung X.
	 * @param y
	 *            Die Groesse des Einflussbereichs des Panels in Richtung Y.
	 * @param c
	 *            Die Kamera, deren Sicht grafisch dargestellt werden soll.
	 */
	public Zeichner(int x, int y, Kamera c) {
		this.setSize(x, y);
		this.setPreferredSize(getSize());
		this.setFocusable(true);
		
		groesse = new BoundingRechteck(0, 0, x, y);
		cam = c;
	}
	
	public void init() {
		new Thread(this, "Zeichenthread").start();
	}
	
	/**
	 * run-Methode. Implementiert aus <code>Runnable</code>.<br />
	 * Hierin findet in einer dauerschleife die Zeichenroutine statt.
	 */
	public void run() {
		createBufferStrategy(2);
		BufferStrategy bs = getBufferStrategy();
		Graphics2D g = (Graphics2D) bs.getDrawGraphics();
		
		g.setRenderingHint(RenderingHints.KEY_ANTIALIASING, RenderingHints.VALUE_ANTIALIAS_ON);
		
		while (work) {
			try {
				render(g);
				bs.show();
			} catch (Exception e) {
				// FIXME Gab hier glaub ich noch einen Bug bei Julien
			}
			
			try {
				Thread.sleep(20);
			} catch (InterruptedException e) {
				/* don't care! */
			}
		}
	}
	
	/**
	 * Tötet den Zeichenprozess und entfernt alle Elemente von der Wurzel und
	 * neutralisiert die Phyisk.
	 */
	public void kill() {
		work = false;
		Physik.neutralize();
		AnimationsManager.neutralize();
	}
	
	/**
	 * @return Die Kamera, die dieser Zeichner aufruft
	 */
	public Kamera cam() {
		return cam;
	}
	
	/**
	 * @return Der statische Basisknoten
	 */
	public Knoten statNode() {
		return statNode;
	}
	
	/**
	 * Meldet einen Vordergrund an.
	 * 
	 * @param vordergrund
	 *            Der neue Vordergrund
	 */
	public void anmelden(Raum vordergrund) {
		this.vordergrund = vordergrund;
	}
	
	/**
	 * Meldet den zu zeichnenden Hintergrund an.
	 * 
	 * @param hintergrund
	 *            Der neue Hintergrund
	 */
	public void hintergrundAnmelden(Raum hintergrund) {
		this.hintergrund = hintergrund;
	}
	
	/**
	 * Loescht den absoluten Vordergrund
	 */
	void vordergrundLoeschen() {
		vordergrund = null;
	}
	
	/**
	 * @return Ein BoundingRechteck, dass die BReite und Hoehe des Fensters hat.
	 */
	public BoundingRechteck masse() {
		return groesse;
	}
	
	public void addSimple(SimpleGraphic g) {
		simples.add(g);
	}
	
	public void removeSimple(SimpleGraphic g) {
		simples.remove(g);
	}
	
	/**
	 * Die render()-Methode, sie fuehrt die gesamte Zeichenroutine aus.
	 * 
	 * @param g
	 *            Das zum Zeichnen uebergebene Graphics-Objekt
	 */
	public void render(Graphics g) {
		// Absoluter Hintergrund
		g.setColor(Color.black);
		g.fillRect(0, 0, (int)groesse.breite, (int)groesse.hoehe);
		// Relativer Hintergrund
		if (hintergrund != null) {
			hintergrund.zeichnenBasic(g, groesse.verschobeneInstanz(new Vektor(
					cam.getX() / 5, cam.getY() / 10)));
		}
		// Die Objekte
		cam.zeichne(g);
		// Die simplen Grafikobjekte (nicht in Raum)
		BoundingRechteck camBounds = cam.position();
		for (SimpleGraphic gr : simples) {
			gr.paint(g, (int)camBounds.x, (int)camBounds.y);
		}
		// Die statischen Objekte
		statNode.zeichnen(g, groesse);
		// Die Maus
		if (vordergrund != null) {
			vordergrund.zeichnen(g, groesse);
		}
	}
}
=======
/*
 * Engine Alpha ist eine anfaengerorientierte 2D-Gaming Engine.
 * 
 * Copyright (c) 2011-2014 Michael Andonie and Contributors
 * 
 * This program is free software: you can redistribute it and/or modify
 * it under the terms of the GNU General Public License as published by
 * the Free Software Foundation, either version 3 of the License, or
 * any later version.
 * 
 * This program is distributed in the hope that it will be useful,
 * but WITHOUT ANY WARRANTY; without even the implied warranty of
 * MERCHANTABILITY or FITNESS FOR A PARTICULAR PURPOSE. See the
 * GNU General Public License for more details.
 * 
 * You should have received a copy of the GNU General Public License
 * along with this program. If not, see <http://www.gnu.org/licenses/>.
 */

package ea.internal.gra;

import java.awt.Canvas;
import java.awt.Color;
import java.awt.Graphics;
import java.awt.Graphics2D;
import java.awt.RenderingHints;
import java.awt.image.BufferStrategy;
import java.util.concurrent.CopyOnWriteArrayList;

import ea.AnimationsManager;
import ea.BoundingRechteck;
import ea.Kamera;
import ea.Knoten;
import ea.Raum;
import ea.SimpleGraphic;
import ea.Vektor;
import ea.internal.phy.Physik;

/**
 * Dies ist das Panel, in dem die einzelnen Dinge gezeichnet werden
 * 
 * @author Michael Andonie, Niklas Keller <me@kelunik.com>
 */
@SuppressWarnings("serial")
public class Zeichner extends Canvas implements Runnable {
	
	/**
	 * Die Kamera.<br />
	 * Letzendlich wird das gezeichnet, was sich in ihr befindet
	 */
	private Kamera cam;
	
	/**
	 * Das BoundingRechteck, dass das Panel in seiner Groesse beschreibt.
	 */
	private BoundingRechteck groesse;
	
	/**
	 * Der Knoten, der die statischen Objekte beinhaltet.
	 */
	private Knoten statNode = new Knoten();
	
	/**
	 * Der Relative Hintergrund, ist immer das Hinterste.
	 */
	private Raum hintergrund;
	
	/**
	 * Der Absolute Vordergrund. Er liegt immer im Zentrum<br />
	 * Reserviert fuer die Absolute Maus.
	 */
	private Raum vordergrund;
	
	/**
	 * Gibt an, ob der Thread noch arbeiten soll.
	 */
	private boolean work = true;
	
	/**
	 * Die Liste der einfachen Geometrischen Koerper, die gezeichnet werden
	 * sollen.
	 * 
	 * @see ea.SimpleGraphic
	 */
	private final CopyOnWriteArrayList<SimpleGraphic> simples = new CopyOnWriteArrayList<SimpleGraphic>();
	
	/**
	 * Konstruktor fuer Objekte der Klasse Zeichner
	 * 
	 * @param x
	 *            Die Groesse des Einflussbereichs des Panels in Richtung X.
	 * @param y
	 *            Die Groesse des Einflussbereichs des Panels in Richtung Y.
	 * @param c
	 *            Die Kamera, deren Sicht grafisch dargestellt werden soll.
	 */
	public Zeichner(int x, int y, Kamera c) {
		this.setSize(x, y);
		this.setPreferredSize(getSize());
		this.setFocusable(true);
		
		groesse = new BoundingRechteck(0, 0, x, y);
		cam = c;
	}
	
	public void init() {
		new Thread(this, "Zeichenthread").start();
	}
	
	/**
	 * run-Methode. Implementiert aus <code>Runnable</code>.<br />
	 * Hierin findet in einer dauerschleife die Zeichenroutine statt.
	 */
	public void run() {
		createBufferStrategy(2);
		BufferStrategy bs = getBufferStrategy();
		Graphics2D g = (Graphics2D) bs.getDrawGraphics();
		
		g.setRenderingHint(RenderingHints.KEY_ANTIALIASING, RenderingHints.VALUE_ANTIALIAS_ON);
		
		while (work) {
			try {
				render(g);
				bs.show();
			} catch (Exception e) {
				// FIXME Gab hier glaub ich noch einen Bug bei Julien
			}
			
			try {
				Thread.sleep(20);
			} catch (InterruptedException e) {
				/* don't care! */
			}
		}
	}
	
	/**
	 * Tötet den Zeichenprozess und entfernt alle Elemente von der Wurzel und
	 * neutralisiert die Phyisk.
	 */
	public void kill() {
		work = false;
		Physik.neutralize();
		AnimationsManager.neutralize();
	}
	
	/**
	 * @return Die Kamera, die dieser Zeichner aufruft
	 */
	public Kamera cam() {
		return cam;
	}
	
	/**
	 * @return Der statische Basisknoten
	 */
	public Knoten statNode() {
		return statNode;
	}
	
	/**
	 * Meldet einen Vordergrund an.
	 * 
	 * @param vordergrund
	 *            Der neue Vordergrund
	 */
	public void anmelden(Raum vordergrund) {
		this.vordergrund = vordergrund;
	}
	
	/**
	 * Meldet den zu zeichnenden Hintergrund an.
	 * 
	 * @param hintergrund
	 *            Der neue Hintergrund
	 */
	public void hintergrundAnmelden(Raum hintergrund) {
		this.hintergrund = hintergrund;
	}
	
	/**
	 * Loescht den absoluten Vordergrund
	 */
	void vordergrundLoeschen() {
		vordergrund = null;
	}
	
	/**
	 * @return Ein BoundingRechteck, dass die BReite und Hoehe des Fensters hat.
	 */
	public BoundingRechteck masse() {
		return groesse;
	}
	
	public void addSimple(SimpleGraphic g) {
		simples.add(g);
	}
	
	public void removeSimple(SimpleGraphic g) {
		simples.remove(g);
	}
	
	/**
	 * Die render()-Methode, sie fuehrt die gesamte Zeichenroutine aus.
	 * 
	 * @param g
	 *            Das zum Zeichnen uebergebene Graphics-Objekt
	 */
	public void render(Graphics g) {
		// Absoluter Hintergrund
		g.setColor(Color.black);
		g.fillRect(0, 0, groesse.breite, groesse.hoehe);
		
		// Relativer Hintergrund
		if (hintergrund != null) {
			hintergrund.zeichnenBasic(g, groesse.verschobeneInstanz(new Vektor(
					cam.getX() / 5, cam.getY() / 10)));
		}
		
		// Die Objekte
		cam.zeichne(g);
		
		// Die simplen Grafikobjekte (nicht in Raum)
		BoundingRechteck camBounds = cam.position();
		for (SimpleGraphic gr : simples) {
			gr.paint(g, camBounds.x, camBounds.y);
		}
		
		// Die statischen Objekte
		statNode.zeichnen(g, groesse);
		
		// Die Maus
		if (vordergrund != null) {
			vordergrund.zeichnen(g, groesse);
		}
	}
}
>>>>>>> 10476c5a
<|MERGE_RESOLUTION|>--- conflicted
+++ resolved
@@ -1,472 +1,237 @@
-<<<<<<< HEAD
-/*
- * Engine Alpha ist eine anfaengerorientierte 2D-Gaming Engine.
- * 
- * Copyright (C) 2011 Michael Andonie
- * 
- * This program is free software: you can redistribute it and/or modify
- * it under the terms of the GNU General Public License as published by
- * the Free Software Foundation, either version 3 of the License, or
- * any later version.
- * 
- * This program is distributed in the hope that it will be useful,
- * but WITHOUT ANY WARRANTY; without even the implied warranty of
- * MERCHANTABILITY or FITNESS FOR A PARTICULAR PURPOSE. See the
- * GNU General Public License for more details.
- * 
- * You should have received a copy of the GNU General Public License
- * along with this program. If not, see <http://www.gnu.org/licenses/>.
- */
-
-package ea.internal.gra;
-
-import java.awt.Canvas;
-import java.awt.Color;
-import java.awt.Graphics;
-import java.awt.Graphics2D;
-import java.awt.RenderingHints;
-import java.awt.image.BufferStrategy;
-import java.util.concurrent.CopyOnWriteArrayList;
-
-import ea.AnimationsManager;
-import ea.BoundingRechteck;
-import ea.Kamera;
-import ea.Knoten;
-import ea.Raum;
-import ea.SimpleGraphic;
-import ea.Vektor;
-import ea.internal.phy.Physik;
-
-/**
- * Dies ist das Panel, in dem die einzelnen Dinge gezeichnet werden
- * 
- * @author Michael Andonie, Niklas Keller
- */
-@SuppressWarnings("serial")
-public class Zeichner extends Canvas implements Runnable {
-	
-	/**
-	 * Die Kamera.<br />
-	 * Letzendlich wird das gezeichnet, was sich in ihr befindet
-	 */
-	private Kamera cam;
-	
-	/**
-	 * Das BoundingRechteck, dass das Panel in seiner Groesse beschreibt.
-	 */
-	private BoundingRechteck groesse;
-	
-	/**
-	 * Der Knoten, der die statischen Objekte beinhaltet.
-	 */
-	private Knoten statNode = new Knoten();
-	
-	/**
-	 * Der Relative Hintergrund, ist immer das Hinterste.
-	 */
-	private Raum hintergrund;
-	
-	/**
-	 * Der Absolute Vordergrund. Er liegt immer im Zentrum<br />
-	 * Reserviert fuer die Absolute Maus.
-	 */
-	private Raum vordergrund;
-	
-	/**
-	 * Gibt an, ob der Thread noch arbeiten soll.
-	 */
-	private boolean work = true;
-	
-	/**
-	 * Die Liste der einfachen Geometrischen Koerper, die gezeichnet werden
-	 * sollen.
-	 * 
-	 * @see ea.SimpleGraphic
-	 */
-	private final CopyOnWriteArrayList<SimpleGraphic> simples = new CopyOnWriteArrayList<SimpleGraphic>();
-	
-	/**
-	 * Konstruktor fuer Objekte der Klasse Zeichner
-	 * 
-	 * @param x
-	 *            Die Groesse des Einflussbereichs des Panels in Richtung X.
-	 * @param y
-	 *            Die Groesse des Einflussbereichs des Panels in Richtung Y.
-	 * @param c
-	 *            Die Kamera, deren Sicht grafisch dargestellt werden soll.
-	 */
-	public Zeichner(int x, int y, Kamera c) {
-		this.setSize(x, y);
-		this.setPreferredSize(getSize());
-		this.setFocusable(true);
-		
-		groesse = new BoundingRechteck(0, 0, x, y);
-		cam = c;
-	}
-	
-	public void init() {
-		new Thread(this, "Zeichenthread").start();
-	}
-	
-	/**
-	 * run-Methode. Implementiert aus <code>Runnable</code>.<br />
-	 * Hierin findet in einer dauerschleife die Zeichenroutine statt.
-	 */
-	public void run() {
-		createBufferStrategy(2);
-		BufferStrategy bs = getBufferStrategy();
-		Graphics2D g = (Graphics2D) bs.getDrawGraphics();
-		
-		g.setRenderingHint(RenderingHints.KEY_ANTIALIASING, RenderingHints.VALUE_ANTIALIAS_ON);
-		
-		while (work) {
-			try {
-				render(g);
-				bs.show();
-			} catch (Exception e) {
-				// FIXME Gab hier glaub ich noch einen Bug bei Julien
-			}
-			
-			try {
-				Thread.sleep(20);
-			} catch (InterruptedException e) {
-				/* don't care! */
-			}
-		}
-	}
-	
-	/**
-	 * Tötet den Zeichenprozess und entfernt alle Elemente von der Wurzel und
-	 * neutralisiert die Phyisk.
-	 */
-	public void kill() {
-		work = false;
-		Physik.neutralize();
-		AnimationsManager.neutralize();
-	}
-	
-	/**
-	 * @return Die Kamera, die dieser Zeichner aufruft
-	 */
-	public Kamera cam() {
-		return cam;
-	}
-	
-	/**
-	 * @return Der statische Basisknoten
-	 */
-	public Knoten statNode() {
-		return statNode;
-	}
-	
-	/**
-	 * Meldet einen Vordergrund an.
-	 * 
-	 * @param vordergrund
-	 *            Der neue Vordergrund
-	 */
-	public void anmelden(Raum vordergrund) {
-		this.vordergrund = vordergrund;
-	}
-	
-	/**
-	 * Meldet den zu zeichnenden Hintergrund an.
-	 * 
-	 * @param hintergrund
-	 *            Der neue Hintergrund
-	 */
-	public void hintergrundAnmelden(Raum hintergrund) {
-		this.hintergrund = hintergrund;
-	}
-	
-	/**
-	 * Loescht den absoluten Vordergrund
-	 */
-	void vordergrundLoeschen() {
-		vordergrund = null;
-	}
-	
-	/**
-	 * @return Ein BoundingRechteck, dass die BReite und Hoehe des Fensters hat.
-	 */
-	public BoundingRechteck masse() {
-		return groesse;
-	}
-	
-	public void addSimple(SimpleGraphic g) {
-		simples.add(g);
-	}
-	
-	public void removeSimple(SimpleGraphic g) {
-		simples.remove(g);
-	}
-	
-	/**
-	 * Die render()-Methode, sie fuehrt die gesamte Zeichenroutine aus.
-	 * 
-	 * @param g
-	 *            Das zum Zeichnen uebergebene Graphics-Objekt
-	 */
-	public void render(Graphics g) {
-		// Absoluter Hintergrund
-		g.setColor(Color.black);
-		g.fillRect(0, 0, (int)groesse.breite, (int)groesse.hoehe);
-		// Relativer Hintergrund
-		if (hintergrund != null) {
-			hintergrund.zeichnenBasic(g, groesse.verschobeneInstanz(new Vektor(
-					cam.getX() / 5, cam.getY() / 10)));
-		}
-		// Die Objekte
-		cam.zeichne(g);
-		// Die simplen Grafikobjekte (nicht in Raum)
-		BoundingRechteck camBounds = cam.position();
-		for (SimpleGraphic gr : simples) {
-			gr.paint(g, (int)camBounds.x, (int)camBounds.y);
-		}
-		// Die statischen Objekte
-		statNode.zeichnen(g, groesse);
-		// Die Maus
-		if (vordergrund != null) {
-			vordergrund.zeichnen(g, groesse);
-		}
-	}
-}
-=======
-/*
- * Engine Alpha ist eine anfaengerorientierte 2D-Gaming Engine.
- * 
- * Copyright (c) 2011-2014 Michael Andonie and Contributors
- * 
- * This program is free software: you can redistribute it and/or modify
- * it under the terms of the GNU General Public License as published by
- * the Free Software Foundation, either version 3 of the License, or
- * any later version.
- * 
- * This program is distributed in the hope that it will be useful,
- * but WITHOUT ANY WARRANTY; without even the implied warranty of
- * MERCHANTABILITY or FITNESS FOR A PARTICULAR PURPOSE. See the
- * GNU General Public License for more details.
- * 
- * You should have received a copy of the GNU General Public License
- * along with this program. If not, see <http://www.gnu.org/licenses/>.
- */
-
-package ea.internal.gra;
-
-import java.awt.Canvas;
-import java.awt.Color;
-import java.awt.Graphics;
-import java.awt.Graphics2D;
-import java.awt.RenderingHints;
-import java.awt.image.BufferStrategy;
-import java.util.concurrent.CopyOnWriteArrayList;
-
-import ea.AnimationsManager;
-import ea.BoundingRechteck;
-import ea.Kamera;
-import ea.Knoten;
-import ea.Raum;
-import ea.SimpleGraphic;
-import ea.Vektor;
-import ea.internal.phy.Physik;
-
-/**
- * Dies ist das Panel, in dem die einzelnen Dinge gezeichnet werden
- * 
- * @author Michael Andonie, Niklas Keller <me@kelunik.com>
- */
-@SuppressWarnings("serial")
-public class Zeichner extends Canvas implements Runnable {
-	
-	/**
-	 * Die Kamera.<br />
-	 * Letzendlich wird das gezeichnet, was sich in ihr befindet
-	 */
-	private Kamera cam;
-	
-	/**
-	 * Das BoundingRechteck, dass das Panel in seiner Groesse beschreibt.
-	 */
-	private BoundingRechteck groesse;
-	
-	/**
-	 * Der Knoten, der die statischen Objekte beinhaltet.
-	 */
-	private Knoten statNode = new Knoten();
-	
-	/**
-	 * Der Relative Hintergrund, ist immer das Hinterste.
-	 */
-	private Raum hintergrund;
-	
-	/**
-	 * Der Absolute Vordergrund. Er liegt immer im Zentrum<br />
-	 * Reserviert fuer die Absolute Maus.
-	 */
-	private Raum vordergrund;
-	
-	/**
-	 * Gibt an, ob der Thread noch arbeiten soll.
-	 */
-	private boolean work = true;
-	
-	/**
-	 * Die Liste der einfachen Geometrischen Koerper, die gezeichnet werden
-	 * sollen.
-	 * 
-	 * @see ea.SimpleGraphic
-	 */
-	private final CopyOnWriteArrayList<SimpleGraphic> simples = new CopyOnWriteArrayList<SimpleGraphic>();
-	
-	/**
-	 * Konstruktor fuer Objekte der Klasse Zeichner
-	 * 
-	 * @param x
-	 *            Die Groesse des Einflussbereichs des Panels in Richtung X.
-	 * @param y
-	 *            Die Groesse des Einflussbereichs des Panels in Richtung Y.
-	 * @param c
-	 *            Die Kamera, deren Sicht grafisch dargestellt werden soll.
-	 */
-	public Zeichner(int x, int y, Kamera c) {
-		this.setSize(x, y);
-		this.setPreferredSize(getSize());
-		this.setFocusable(true);
-		
-		groesse = new BoundingRechteck(0, 0, x, y);
-		cam = c;
-	}
-	
-	public void init() {
-		new Thread(this, "Zeichenthread").start();
-	}
-	
-	/**
-	 * run-Methode. Implementiert aus <code>Runnable</code>.<br />
-	 * Hierin findet in einer dauerschleife die Zeichenroutine statt.
-	 */
-	public void run() {
-		createBufferStrategy(2);
-		BufferStrategy bs = getBufferStrategy();
-		Graphics2D g = (Graphics2D) bs.getDrawGraphics();
-		
-		g.setRenderingHint(RenderingHints.KEY_ANTIALIASING, RenderingHints.VALUE_ANTIALIAS_ON);
-		
-		while (work) {
-			try {
-				render(g);
-				bs.show();
-			} catch (Exception e) {
-				// FIXME Gab hier glaub ich noch einen Bug bei Julien
-			}
-			
-			try {
-				Thread.sleep(20);
-			} catch (InterruptedException e) {
-				/* don't care! */
-			}
-		}
-	}
-	
-	/**
-	 * Tötet den Zeichenprozess und entfernt alle Elemente von der Wurzel und
-	 * neutralisiert die Phyisk.
-	 */
-	public void kill() {
-		work = false;
-		Physik.neutralize();
-		AnimationsManager.neutralize();
-	}
-	
-	/**
-	 * @return Die Kamera, die dieser Zeichner aufruft
-	 */
-	public Kamera cam() {
-		return cam;
-	}
-	
-	/**
-	 * @return Der statische Basisknoten
-	 */
-	public Knoten statNode() {
-		return statNode;
-	}
-	
-	/**
-	 * Meldet einen Vordergrund an.
-	 * 
-	 * @param vordergrund
-	 *            Der neue Vordergrund
-	 */
-	public void anmelden(Raum vordergrund) {
-		this.vordergrund = vordergrund;
-	}
-	
-	/**
-	 * Meldet den zu zeichnenden Hintergrund an.
-	 * 
-	 * @param hintergrund
-	 *            Der neue Hintergrund
-	 */
-	public void hintergrundAnmelden(Raum hintergrund) {
-		this.hintergrund = hintergrund;
-	}
-	
-	/**
-	 * Loescht den absoluten Vordergrund
-	 */
-	void vordergrundLoeschen() {
-		vordergrund = null;
-	}
-	
-	/**
-	 * @return Ein BoundingRechteck, dass die BReite und Hoehe des Fensters hat.
-	 */
-	public BoundingRechteck masse() {
-		return groesse;
-	}
-	
-	public void addSimple(SimpleGraphic g) {
-		simples.add(g);
-	}
-	
-	public void removeSimple(SimpleGraphic g) {
-		simples.remove(g);
-	}
-	
-	/**
-	 * Die render()-Methode, sie fuehrt die gesamte Zeichenroutine aus.
-	 * 
-	 * @param g
-	 *            Das zum Zeichnen uebergebene Graphics-Objekt
-	 */
-	public void render(Graphics g) {
-		// Absoluter Hintergrund
-		g.setColor(Color.black);
-		g.fillRect(0, 0, groesse.breite, groesse.hoehe);
-		
-		// Relativer Hintergrund
-		if (hintergrund != null) {
-			hintergrund.zeichnenBasic(g, groesse.verschobeneInstanz(new Vektor(
-					cam.getX() / 5, cam.getY() / 10)));
-		}
-		
-		// Die Objekte
-		cam.zeichne(g);
-		
-		// Die simplen Grafikobjekte (nicht in Raum)
-		BoundingRechteck camBounds = cam.position();
-		for (SimpleGraphic gr : simples) {
-			gr.paint(g, camBounds.x, camBounds.y);
-		}
-		
-		// Die statischen Objekte
-		statNode.zeichnen(g, groesse);
-		
-		// Die Maus
-		if (vordergrund != null) {
-			vordergrund.zeichnen(g, groesse);
-		}
-	}
-}
->>>>>>> 10476c5a
+/*
+ * Engine Alpha ist eine anfaengerorientierte 2D-Gaming Engine.
+ * 
+ * Copyright (c) 2011-2014 Michael Andonie and Contributors
+ * 
+ * This program is free software: you can redistribute it and/or modify
+ * it under the terms of the GNU General Public License as published by
+ * the Free Software Foundation, either version 3 of the License, or
+ * any later version.
+ * 
+ * This program is distributed in the hope that it will be useful,
+ * but WITHOUT ANY WARRANTY; without even the implied warranty of
+ * MERCHANTABILITY or FITNESS FOR A PARTICULAR PURPOSE. See the
+ * GNU General Public License for more details.
+ * 
+ * You should have received a copy of the GNU General Public License
+ * along with this program. If not, see <http://www.gnu.org/licenses/>.
+ */
+
+package ea.internal.gra;
+
+import java.awt.Canvas;
+import java.awt.Color;
+import java.awt.Graphics;
+import java.awt.Graphics2D;
+import java.awt.RenderingHints;
+import java.awt.image.BufferStrategy;
+import java.util.concurrent.CopyOnWriteArrayList;
+
+import ea.AnimationsManager;
+import ea.BoundingRechteck;
+import ea.Kamera;
+import ea.Knoten;
+import ea.Raum;
+import ea.SimpleGraphic;
+import ea.Vektor;
+import ea.internal.phy.Physik;
+
+/**
+ * Dies ist das Panel, in dem die einzelnen Dinge gezeichnet werden
+ * 
+ * @author Michael Andonie, Niklas Keller <me@kelunik.com>
+ */
+@SuppressWarnings("serial")
+public class Zeichner extends Canvas implements Runnable {
+	
+	/**
+	 * Die Kamera.<br />
+	 * Letzendlich wird das gezeichnet, was sich in ihr befindet
+	 */
+	private Kamera cam;
+	
+	/**
+	 * Das BoundingRechteck, dass das Panel in seiner Groesse beschreibt.
+	 */
+	private BoundingRechteck groesse;
+	
+	/**
+	 * Der Knoten, der die statischen Objekte beinhaltet.
+	 */
+	private Knoten statNode = new Knoten();
+	
+	/**
+	 * Der Relative Hintergrund, ist immer das Hinterste.
+	 */
+	private Raum hintergrund;
+	
+	/**
+	 * Der Absolute Vordergrund. Er liegt immer im Zentrum<br />
+	 * Reserviert fuer die Absolute Maus.
+	 */
+	private Raum vordergrund;
+	
+	/**
+	 * Gibt an, ob der Thread noch arbeiten soll.
+	 */
+	private boolean work = true;
+	
+	/**
+	 * Die Liste der einfachen Geometrischen Koerper, die gezeichnet werden
+	 * sollen.
+	 * 
+	 * @see ea.SimpleGraphic
+	 */
+	private final CopyOnWriteArrayList<SimpleGraphic> simples = new CopyOnWriteArrayList<SimpleGraphic>();
+	
+	/**
+	 * Konstruktor fuer Objekte der Klasse Zeichner
+	 * 
+	 * @param x
+	 *            Die Groesse des Einflussbereichs des Panels in Richtung X.
+	 * @param y
+	 *            Die Groesse des Einflussbereichs des Panels in Richtung Y.
+	 * @param c
+	 *            Die Kamera, deren Sicht grafisch dargestellt werden soll.
+	 */
+	public Zeichner(int x, int y, Kamera c) {
+		this.setSize(x, y);
+		this.setPreferredSize(getSize());
+		this.setFocusable(true);
+		
+		groesse = new BoundingRechteck(0, 0, x, y);
+		cam = c;
+	}
+	
+	public void init() {
+		new Thread(this, "Zeichenthread").start();
+	}
+	
+	/**
+	 * run-Methode. Implementiert aus <code>Runnable</code>.<br />
+	 * Hierin findet in einer dauerschleife die Zeichenroutine statt.
+	 */
+	public void run() {
+		createBufferStrategy(2);
+		BufferStrategy bs = getBufferStrategy();
+		Graphics2D g = (Graphics2D) bs.getDrawGraphics();
+		
+		g.setRenderingHint(RenderingHints.KEY_ANTIALIASING, RenderingHints.VALUE_ANTIALIAS_ON);
+		
+		while (work) {
+			try {
+				render(g);
+				bs.show();
+			} catch (Exception e) {
+				// FIXME Gab hier glaub ich noch einen Bug bei Julien
+			}
+			
+			try {
+				Thread.sleep(20);
+			} catch (InterruptedException e) {
+				/* don't care! */
+			}
+		}
+	}
+	
+	/**
+	 * Tötet den Zeichenprozess und entfernt alle Elemente von der Wurzel und
+	 * neutralisiert die Phyisk.
+	 */
+	public void kill() {
+		work = false;
+		Physik.neutralize();
+		AnimationsManager.neutralize();
+	}
+	
+	/**
+	 * @return Die Kamera, die dieser Zeichner aufruft
+	 */
+	public Kamera cam() {
+		return cam;
+	}
+	
+	/**
+	 * @return Der statische Basisknoten
+	 */
+	public Knoten statNode() {
+		return statNode;
+	}
+	
+	/**
+	 * Meldet einen Vordergrund an.
+	 * 
+	 * @param vordergrund
+	 *            Der neue Vordergrund
+	 */
+	public void anmelden(Raum vordergrund) {
+		this.vordergrund = vordergrund;
+	}
+	
+	/**
+	 * Meldet den zu zeichnenden Hintergrund an.
+	 * 
+	 * @param hintergrund
+	 *            Der neue Hintergrund
+	 */
+	public void hintergrundAnmelden(Raum hintergrund) {
+		this.hintergrund = hintergrund;
+	}
+	
+	/**
+	 * Loescht den absoluten Vordergrund
+	 */
+	void vordergrundLoeschen() {
+		vordergrund = null;
+	}
+	
+	/**
+	 * @return Ein BoundingRechteck, dass die BReite und Hoehe des Fensters hat.
+	 */
+	public BoundingRechteck masse() {
+		return groesse;
+	}
+	
+	public void addSimple(SimpleGraphic g) {
+		simples.add(g);
+	}
+	
+	public void removeSimple(SimpleGraphic g) {
+		simples.remove(g);
+	}
+	
+	/**
+	 * Die render()-Methode, sie fuehrt die gesamte Zeichenroutine aus.
+	 * 
+	 * @param g
+	 *            Das zum Zeichnen uebergebene Graphics-Objekt
+	 */
+	public void render(Graphics g) {
+		// Absoluter Hintergrund
+		g.setColor(Color.black);
+		g.fillRect(0, 0, (int)groesse.breite, (int)groesse.hoehe);
+		
+		// Relativer Hintergrund
+		if (hintergrund != null) {
+			hintergrund.zeichnenBasic(g, groesse.verschobeneInstanz(new Vektor(
+					cam.getX() / 5, cam.getY() / 10)));
+		}
+		
+		// Die Objekte
+		cam.zeichne(g);
+		
+		// Die simplen Grafikobjekte (nicht in Raum)
+		BoundingRechteck camBounds = cam.position();
+		for (SimpleGraphic gr : simples) {
+			gr.paint(g, (int)camBounds.x, (int)camBounds.y);
+		}
+		
+		// Die statischen Objekte
+		statNode.zeichnen(g, groesse);
+		
+		// Die Maus
+		if (vordergrund != null) {
+			vordergrund.zeichnen(g, groesse);
+		}
+	}
+}