--- conflicted
+++ resolved
@@ -1,106 +1,51 @@
-<<<<<<< HEAD
-/*
- * Engine Alpha ist eine anfaengerorientierte 2D-Gaming Engine.
- *
- * Copyright (C) 2011  Michael Andonie
- *
- * This program is free software: you can redistribute it and/or modify
- * it under the terms of the GNU General Public License as published by
- * the Free Software Foundation, either version 3 of the License, or
- * any later version.
- *
- * This program is distributed in the hope that it will be useful,
- * but WITHOUT ANY WARRANTY; without even the implied warranty of
- * MERCHANTABILITY or FITNESS FOR A PARTICULAR PURPOSE.  See the
- * GNU General Public License for more details.
- *
- * You should have received a copy of the GNU General Public License
- * along with this program.  If not, see <http://www.gnu.org/licenses/>.
- */
-
-package ea.internal.gra;
-
-import ea.Knoten;
-
-/**
- * Die Zeichenebene ist die Sammlung aller zu malenden Objekte.<br />
- * Aufgrund ihrer Einfachheit hat sie mehr symbolische Bedeutung.
- * 
- * @author Michael Andonie
- */
-public class Zeichenebene
-{
-    /**
-     * Der absolute Basisknoten.<br />
-     * Hieran
-     */
-    private Knoten basis = new Knoten();
-
-    /**
-     * Konstruktor f�r Objekte der Klasse Zeichenebene
-     */
-    public Zeichenebene()
-    {
-        //
-    }
-    
-    /**
-     * @return  Der Basisknoten
-     */
-    public Knoten basis() {
-        return basis;
-    }
-}
-=======
-/*
- * Engine Alpha ist eine anfaengerorientierte 2D-Gaming Engine.
- * 
- * Copyright (c) 2011-2014 Michael Andonie and Contributors
- * 
- * This program is free software: you can redistribute it and/or modify
- * it under the terms of the GNU General Public License as published by
- * the Free Software Foundation, either version 3 of the License, or
- * any later version.
- * 
- * This program is distributed in the hope that it will be useful,
- * but WITHOUT ANY WARRANTY; without even the implied warranty of
- * MERCHANTABILITY or FITNESS FOR A PARTICULAR PURPOSE. See the
- * GNU General Public License for more details.
- * 
- * You should have received a copy of the GNU General Public License
- * along with this program. If not, see <http://www.gnu.org/licenses/>.
- */
-
-package ea.internal.gra;
-
-import ea.Knoten;
-
-/**
- * Die Zeichenebene ist die Sammlung aller zu malenden Objekte.<br />
- * Aufgrund ihrer Einfachheit hat sie mehr symbolische Bedeutung.
- * 
- * @author Michael Andonie
- */
-public class Zeichenebene
-{
-	/**
-	 * Der absolute Basisknoten.<br />
-	 * Hieran
-	 */
-	private Knoten basis = new Knoten();
-	
-	/**
-	 * Konstruktor für Objekte der Klasse Zeichenebene
-	 */
-	public Zeichenebene() {
-		//
-	}
-	
-	/**
-	 * @return Der Basisknoten
-	 */
-	public Knoten basis() {
-		return basis;
-	}
-}
->>>>>>> 10476c5a
+/*
+ * Engine Alpha ist eine anfaengerorientierte 2D-Gaming Engine.
+ * 
+ * Copyright (c) 2011-2014 Michael Andonie and Contributors
+ * 
+ * This program is free software: you can redistribute it and/or modify
+ * it under the terms of the GNU General Public License as published by
+ * the Free Software Foundation, either version 3 of the License, or
+ * any later version.
+ * 
+ * This program is distributed in the hope that it will be useful,
+ * but WITHOUT ANY WARRANTY; without even the implied warranty of
+ * MERCHANTABILITY or FITNESS FOR A PARTICULAR PURPOSE. See the
+ * GNU General Public License for more details.
+ * 
+ * You should have received a copy of the GNU General Public License
+ * along with this program. If not, see <http://www.gnu.org/licenses/>.
+ */
+
+package ea.internal.gra;
+
+import ea.Knoten;
+
+/**
+ * Die Zeichenebene ist die Sammlung aller zu malenden Objekte.<br />
+ * Aufgrund ihrer Einfachheit hat sie mehr symbolische Bedeutung.
+ * 
+ * @author Michael Andonie
+ */
+public class Zeichenebene
+{
+	/**
+	 * Der absolute Basisknoten.<br />
+	 * Hieran
+	 */
+	private Knoten basis = new Knoten();
+	
+	/**
+	 * Konstruktor für Objekte der Klasse Zeichenebene
+	 */
+	public Zeichenebene() {
+		//
+	}
+	
+	/**
+	 * @return Der Basisknoten
+	 */
+	public Knoten basis() {
+		return basis;
+	}
+}