<<<<<<< HEAD
/**
 * 
 */
package ea.edu;

import ea.Bild;

/**
 * Diese Klasse wrapt die Funktionen der Klasse <code>Bild</code> und 
 * stellt sie für die lokale BlueJ-API mieglichst klar bereit.
 * @author Andonie
 *
 */
public class BildE extends Bild {
	
	public BildE(int x, int y, String pfad) {
		super(x,y,pfad);
		FensterE.getFenster().wurzel.add(this);
	}
}
=======
/**
 * 
 */
package ea.edu;

import ea.Bild;

/**
 * Diese Klasse wrapt die Funktionen der Klasse <code>Bild</code> und
 * stellt sie für die lokale BlueJ-API mieglichst klar bereit.
 * 
 * @author Michael Andonie
 * 
 */
public class BildE extends Bild {
	private static final long serialVersionUID = -3131852267825713616L;
	
	public BildE(int x, int y, String pfad) {
		super(x, y, pfad);
		FensterE.getFenster().wurzel.add(this);
	}
}
>>>>>>> 10476c5a
<|MERGE_RESOLUTION|>--- conflicted
+++ resolved
@@ -1,45 +1,22 @@
-<<<<<<< HEAD
-/**
- * 
- */
-package ea.edu;
-
-import ea.Bild;
-
-/**
- * Diese Klasse wrapt die Funktionen der Klasse <code>Bild</code> und 
- * stellt sie für die lokale BlueJ-API mieglichst klar bereit.
- * @author Andonie
- *
- */
-public class BildE extends Bild {
-	
-	public BildE(int x, int y, String pfad) {
-		super(x,y,pfad);
-		FensterE.getFenster().wurzel.add(this);
-	}
-}
-=======
-/**
- * 
- */
-package ea.edu;
-
-import ea.Bild;
-
-/**
- * Diese Klasse wrapt die Funktionen der Klasse <code>Bild</code> und
- * stellt sie für die lokale BlueJ-API mieglichst klar bereit.
- * 
- * @author Michael Andonie
- * 
- */
-public class BildE extends Bild {
-	private static final long serialVersionUID = -3131852267825713616L;
-	
-	public BildE(int x, int y, String pfad) {
-		super(x, y, pfad);
-		FensterE.getFenster().wurzel.add(this);
-	}
-}
->>>>>>> 10476c5a
+/**
+ * 
+ */
+package ea.edu;
+
+import ea.Bild;
+
+/**
+ * Diese Klasse wrapt die Funktionen der Klasse <code>Bild</code> und
+ * stellt sie für die lokale BlueJ-API mieglichst klar bereit.
+ * 
+ * @author Michael Andonie
+ * 
+ */
+public class BildE extends Bild {
+	private static final long serialVersionUID = -3131852267825713616L;
+	
+	public BildE(int x, int y, String pfad) {
+		super(x, y, pfad);
+		FensterE.getFenster().wurzel.add(this);
+	}
+}