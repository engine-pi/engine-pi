--- conflicted
+++ resolved
@@ -346,13 +346,8 @@
      * @param intervallInSekunden Das Intervall in Sekunden, in dem das anzumeldende Objekt aufgerufen.
      */
     @API
-<<<<<<< HEAD
-    public void tickerAnmelden(Ticker o, int intervall) {
-        getActiveScene().addEduTicker(o, intervall);
-=======
-    public static void tickerAnmelden(Ticker o, float intervallInSekunden) {
+    public void tickerAnmelden(Ticker o, float intervallInSekunden) {
         getActiveScene().addEduTicker(o, intervallInSekunden);
->>>>>>> 4631ab75
     }
 
     /**
