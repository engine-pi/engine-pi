<<<<<<< HEAD
/*
 * Engine Alpha ist eine anfaengerorientierte 2D-Gaming Engine.
 *
 * Copyright (C) 2011  Michael Andonie
 *
 * This program is free software: you can redistribute it and/or modify
 * it under the terms of the GNU General Public License as published by
 * the Free Software Foundation, either version 3 of the License, or
 * any later version.
 *
 * This program is distributed in the hope that it will be useful,
 * but WITHOUT ANY WARRANTY; without even the implied warranty of
 * MERCHANTABILITY or FITNESS FOR A PARTICULAR PURPOSE.  See the
 * GNU General Public License for more details.
 *
 * You should have received a copy of the GNU General Public License
 * along with this program.  If not, see <http://www.gnu.org/licenses/>.
 */

package ea.edu.mine;

import java.lang.reflect.*;
import ea.*;

/**
 * Diese Klasse der EDU-Version ermoeglicht das <b>extrem einfache, Schulunterrichtorientierte</b> umsetzen des Unterrichtszieles "Minesweeper".<br />
 * Sie spiegelt eine echte <code>Game</code>-Klasse wider.
 * @author Andonie
 * @since 2.1
 */
public abstract class MineGameE {

    /**
     * Das <code>Game</code>-Objekt als Spiegel
     */
    private final Spiegel game;

    /**
     * Das Objekt, dessen Interaktionsmethoden aufgerufen werden.
     */
    private final Object aim = this;

    /**
     * Die Tasten-Methode des AIMs
     */
    private Method taste;

    /**
     * Die Tick-Methode des AIMs
     */
    private Method klick;

    /**
     * Die Rechtsklick-Methode des AIMs
     */
    private Method klickR;

    /**
     * Konstruktor eines Mine-Games. Erstellt im Hintergrund alles Noetige.
     * @param aim   Das <i>"Pseudo"-Objekt</i> einer Klasse, dessen Methoden nunmehr
     * fuer Tastendruck aufgerufen werden. Wird im Konstruktor mit <code>this</code> uebergeben.
     * @param breiteF Fensterbreite
     * @param hoeheF Fensterhoehe
     * @param titelF Fenstertitel
     */
    protected MineGameE(int breiteF, int hoeheF, String titelF) {
        game = Spiegel.getSpiegel(this, breiteF, hoeheF, titelF);
        Method[] meth = aim.getClass().getMethods();
        for(int i = 0; i < meth.length; i++) {
            if(meth[i].getName().equals("tasteReagieren")) {
                taste = meth[i];
            } else if(meth[i].getName().equals("linksKlickReagieren")) {
                klick = meth[i];
            } else if(meth[i].getName().equals("rechtsKlickReagieren")){
                klickR = meth[i];
            }
        }
    }

    /**
     * Interner Konstruktor fuer den Error-Frame
     */
    MineGameE() {
        this.game = null;
    }

    /**
     * Diese Methode wird beim Tastendruck aufgerufen.<br />
     * Sie wird an das <code>aim</code>-Objekt weitergeleitet.
     * @param code Der Tastencode der gedrueckten Taste.
     * @see #MineGameE(java.lang.Object, int, int, java.lang.String) 
     */
    public final void taste(int code) {
        if(taste == null) {
            return;
        }
        try {
            taste.invoke(aim, new Object[]{code});
        } catch (IllegalAccessException ex) {
            System.err.println("Achtung! Der Zugriff auf die Methode fuer Tasten hat nicht funktioniert. BUG!");
        } catch (InvocationTargetException ex) {
            System.err.println("Achtung! Das Objekt, an dem die Methode aufzurufen war, besass selbige nicht. BUG!");
        }
    }

    /**
     * Diese Methode wird beim Linksklick aufgerufen.<br />
     * Sie wird an das <code>aim</code>-Objekt weitergeleitet.
     * @param x Die X-Koordinate des Klicks.
     * @param y Die Y-Koordinate des Klicks.
     * @see #MineGameE(java.lang.Object, int, int, java.lang.String)
     */
    public final void klick(int x, int y) {
        if(klick == null) {
            return;
        }
        try {
            klick.invoke(aim, new Object[]{x, y});
        } catch (IllegalAccessException ex) {
            System.err.println("Achtung! Der Zugriff auf die Methode fuer Klicks hat nicht funktioniert. BUG!");
        } catch (InvocationTargetException ex) {
            System.err.println("Achtung! Das Objekt, an dem die Methode aufzurufen war, besass selbige nicht. BUG!");
        }
    }

    /**
     * Diese Methode wird beim Rechtsklick aufgerufen.<br />
     * Sie wird an das <code>aim</code>-Objekt weitergeleitet.
     * @param x Die X-Koordinate des Klicks.
     * @param y Die Y-Koordinate des Klicks.
     * @see #MineGameE(java.lang.Object, int, int, java.lang.String)
     */
    public final void klickR(int x, int y) {
        if(klickR == null) {
            return;
        }
        try {
            klickR.invoke(aim, new Object[]{x, y});
        } catch (IllegalAccessException ex) {
            System.err.println("Achtung! Der Zugriff auf die Methode fuer Klicks hat nicht funktioniert. BUG!");
        } catch (InvocationTargetException ex) {
            System.err.println("Achtung! Das Objekt, an dem die Methode aufzurufen war, besass selbige nicht. BUG!");
        }
    }
}
=======
/*
 * Engine Alpha ist eine anfaengerorientierte 2D-Gaming Engine.
 *
 * Copyright (C) 2011  Michael Andonie
 *
 * This program is free software: you can redistribute it and/or modify
 * it under the terms of the GNU General Public License as published by
 * the Free Software Foundation, either version 3 of the License, or
 * any later version.
 *
 * This program is distributed in the hope that it will be useful,
 * but WITHOUT ANY WARRANTY; without even the implied warranty of
 * MERCHANTABILITY or FITNESS FOR A PARTICULAR PURPOSE.  See the
 * GNU General Public License for more details.
 *
 * You should have received a copy of the GNU General Public License
 * along with this program.  If not, see <http://www.gnu.org/licenses/>.
 */

package ea.edu.mine;

import java.lang.reflect.InvocationTargetException;
import java.lang.reflect.Method;

/**
 * Diese Klasse der EDU-Version ermoeglicht das <b>extrem einfache, Schulunterrichtorientierte</b> umsetzen des Unterrichtszieles "Minesweeper".<br />
 * Sie spiegelt eine echte <code>Game</code>-Klasse wider.
 * @author Andonie
 * @since 2.1
 */
public abstract class MineGameE {

    /**
     * Das <code>Game</code>-Objekt als Spiegel
     */
    private final Spiegel game;

    /**
     * Das Objekt, dessen Interaktionsmethoden aufgerufen werden.
     */
    private final Object aim = this;

    /**
     * Die Tasten-Methode des AIMs
     */
    private Method taste;

    /**
     * Die Tick-Methode des AIMs
     */
    private Method klick;

    /**
     * Die Rechtsklick-Methode des AIMs
     */
    private Method klickR;

    /**
     * Konstruktor eines Mine-Games. Erstellt im Hintergrund alles Noetige.
     * @param aim   Das <i>"Pseudo"-Objekt</i> einer Klasse, dessen Methoden nunmehr
     * fuer Tastendruck aufgerufen werden. Wird im Konstruktor mit <code>this</code> uebergeben.
     * @param breiteF Fensterbreite
     * @param hoeheF Fensterhoehe
     * @param titelF Fenstertitel
     */
    protected MineGameE(int breiteF, int hoeheF, String titelF) {
        game = Spiegel.getSpiegel(this, breiteF, hoeheF, titelF);
        Method[] meth = aim.getClass().getMethods();
        for(int i = 0; i < meth.length; i++) {
            if(meth[i].getName().equals("tasteReagieren")) {
                taste = meth[i];
            } else if(meth[i].getName().equals("linksKlickReagieren")) {
                klick = meth[i];
            } else if(meth[i].getName().equals("rechtsKlickReagieren")){
                klickR = meth[i];
            }
        }
    }

    /**
     * Interner Konstruktor fuer den Error-Frame
     */
    MineGameE() {
        this.game = null;
    }

    /**
     * Diese Methode wird beim Tastendruck aufgerufen.<br />
     * Sie wird an das <code>aim</code>-Objekt weitergeleitet.
     * @param code Der Tastencode der gedrueckten Taste.
     * @see #MineGameE(java.lang.Object, int, int, java.lang.String) 
     */
    public final void taste(int code) {
        if(taste == null) {
            return;
        }
        try {
            taste.invoke(aim, new Object[]{code});
        } catch (IllegalAccessException ex) {
            System.err.println("Achtung! Der Zugriff auf die Methode fuer Tasten hat nicht funktioniert. BUG!");
        } catch (InvocationTargetException ex) {
            System.err.println("Achtung! Das Objekt, an dem die Methode aufzurufen war, besass selbige nicht. BUG!");
        }
    }

    /**
     * Diese Methode wird beim Linksklick aufgerufen.<br />
     * Sie wird an das <code>aim</code>-Objekt weitergeleitet.
     * @param x Die X-Koordinate des Klicks.
     * @param y Die Y-Koordinate des Klicks.
     * @see #MineGameE(java.lang.Object, int, int, java.lang.String)
     */
    public final void klick(int x, int y) {
        if(klick == null) {
            return;
        }
        try {
            klick.invoke(aim, new Object[]{x, y});
        } catch (IllegalAccessException ex) {
            System.err.println("Achtung! Der Zugriff auf die Methode fuer Klicks hat nicht funktioniert. BUG!");
        } catch (InvocationTargetException ex) {
            System.err.println("Achtung! Das Objekt, an dem die Methode aufzurufen war, besass selbige nicht. BUG!");
        }
    }

    /**
     * Diese Methode wird beim Rechtsklick aufgerufen.<br />
     * Sie wird an das <code>aim</code>-Objekt weitergeleitet.
     * @param x Die X-Koordinate des Klicks.
     * @param y Die Y-Koordinate des Klicks.
     * @see #MineGameE(java.lang.Object, int, int, java.lang.String)
     */
    public final void klickR(int x, int y) {
        if(klickR == null) {
            return;
        }
        try {
            klickR.invoke(aim, new Object[]{x, y});
        } catch (IllegalAccessException ex) {
            System.err.println("Achtung! Der Zugriff auf die Methode fuer Klicks hat nicht funktioniert. BUG!");
        } catch (InvocationTargetException ex) {
            System.err.println("Achtung! Das Objekt, an dem die Methode aufzurufen war, besass selbige nicht. BUG!");
        }
    }
}
>>>>>>> 10476c5a
<|MERGE_RESOLUTION|>--- conflicted
+++ resolved
@@ -1,293 +1,145 @@
-<<<<<<< HEAD
-/*
- * Engine Alpha ist eine anfaengerorientierte 2D-Gaming Engine.
- *
- * Copyright (C) 2011  Michael Andonie
- *
- * This program is free software: you can redistribute it and/or modify
- * it under the terms of the GNU General Public License as published by
- * the Free Software Foundation, either version 3 of the License, or
- * any later version.
- *
- * This program is distributed in the hope that it will be useful,
- * but WITHOUT ANY WARRANTY; without even the implied warranty of
- * MERCHANTABILITY or FITNESS FOR A PARTICULAR PURPOSE.  See the
- * GNU General Public License for more details.
- *
- * You should have received a copy of the GNU General Public License
- * along with this program.  If not, see <http://www.gnu.org/licenses/>.
- */
-
-package ea.edu.mine;
-
-import java.lang.reflect.*;
-import ea.*;
-
-/**
- * Diese Klasse der EDU-Version ermoeglicht das <b>extrem einfache, Schulunterrichtorientierte</b> umsetzen des Unterrichtszieles "Minesweeper".<br />
- * Sie spiegelt eine echte <code>Game</code>-Klasse wider.
- * @author Andonie
- * @since 2.1
- */
-public abstract class MineGameE {
-
-    /**
-     * Das <code>Game</code>-Objekt als Spiegel
-     */
-    private final Spiegel game;
-
-    /**
-     * Das Objekt, dessen Interaktionsmethoden aufgerufen werden.
-     */
-    private final Object aim = this;
-
-    /**
-     * Die Tasten-Methode des AIMs
-     */
-    private Method taste;
-
-    /**
-     * Die Tick-Methode des AIMs
-     */
-    private Method klick;
-
-    /**
-     * Die Rechtsklick-Methode des AIMs
-     */
-    private Method klickR;
-
-    /**
-     * Konstruktor eines Mine-Games. Erstellt im Hintergrund alles Noetige.
-     * @param aim   Das <i>"Pseudo"-Objekt</i> einer Klasse, dessen Methoden nunmehr
-     * fuer Tastendruck aufgerufen werden. Wird im Konstruktor mit <code>this</code> uebergeben.
-     * @param breiteF Fensterbreite
-     * @param hoeheF Fensterhoehe
-     * @param titelF Fenstertitel
-     */
-    protected MineGameE(int breiteF, int hoeheF, String titelF) {
-        game = Spiegel.getSpiegel(this, breiteF, hoeheF, titelF);
-        Method[] meth = aim.getClass().getMethods();
-        for(int i = 0; i < meth.length; i++) {
-            if(meth[i].getName().equals("tasteReagieren")) {
-                taste = meth[i];
-            } else if(meth[i].getName().equals("linksKlickReagieren")) {
-                klick = meth[i];
-            } else if(meth[i].getName().equals("rechtsKlickReagieren")){
-                klickR = meth[i];
-            }
-        }
-    }
-
-    /**
-     * Interner Konstruktor fuer den Error-Frame
-     */
-    MineGameE() {
-        this.game = null;
-    }
-
-    /**
-     * Diese Methode wird beim Tastendruck aufgerufen.<br />
-     * Sie wird an das <code>aim</code>-Objekt weitergeleitet.
-     * @param code Der Tastencode der gedrueckten Taste.
-     * @see #MineGameE(java.lang.Object, int, int, java.lang.String) 
-     */
-    public final void taste(int code) {
-        if(taste == null) {
-            return;
-        }
-        try {
-            taste.invoke(aim, new Object[]{code});
-        } catch (IllegalAccessException ex) {
-            System.err.println("Achtung! Der Zugriff auf die Methode fuer Tasten hat nicht funktioniert. BUG!");
-        } catch (InvocationTargetException ex) {
-            System.err.println("Achtung! Das Objekt, an dem die Methode aufzurufen war, besass selbige nicht. BUG!");
-        }
-    }
-
-    /**
-     * Diese Methode wird beim Linksklick aufgerufen.<br />
-     * Sie wird an das <code>aim</code>-Objekt weitergeleitet.
-     * @param x Die X-Koordinate des Klicks.
-     * @param y Die Y-Koordinate des Klicks.
-     * @see #MineGameE(java.lang.Object, int, int, java.lang.String)
-     */
-    public final void klick(int x, int y) {
-        if(klick == null) {
-            return;
-        }
-        try {
-            klick.invoke(aim, new Object[]{x, y});
-        } catch (IllegalAccessException ex) {
-            System.err.println("Achtung! Der Zugriff auf die Methode fuer Klicks hat nicht funktioniert. BUG!");
-        } catch (InvocationTargetException ex) {
-            System.err.println("Achtung! Das Objekt, an dem die Methode aufzurufen war, besass selbige nicht. BUG!");
-        }
-    }
-
-    /**
-     * Diese Methode wird beim Rechtsklick aufgerufen.<br />
-     * Sie wird an das <code>aim</code>-Objekt weitergeleitet.
-     * @param x Die X-Koordinate des Klicks.
-     * @param y Die Y-Koordinate des Klicks.
-     * @see #MineGameE(java.lang.Object, int, int, java.lang.String)
-     */
-    public final void klickR(int x, int y) {
-        if(klickR == null) {
-            return;
-        }
-        try {
-            klickR.invoke(aim, new Object[]{x, y});
-        } catch (IllegalAccessException ex) {
-            System.err.println("Achtung! Der Zugriff auf die Methode fuer Klicks hat nicht funktioniert. BUG!");
-        } catch (InvocationTargetException ex) {
-            System.err.println("Achtung! Das Objekt, an dem die Methode aufzurufen war, besass selbige nicht. BUG!");
-        }
-    }
-}
-=======
-/*
- * Engine Alpha ist eine anfaengerorientierte 2D-Gaming Engine.
- *
- * Copyright (C) 2011  Michael Andonie
- *
- * This program is free software: you can redistribute it and/or modify
- * it under the terms of the GNU General Public License as published by
- * the Free Software Foundation, either version 3 of the License, or
- * any later version.
- *
- * This program is distributed in the hope that it will be useful,
- * but WITHOUT ANY WARRANTY; without even the implied warranty of
- * MERCHANTABILITY or FITNESS FOR A PARTICULAR PURPOSE.  See the
- * GNU General Public License for more details.
- *
- * You should have received a copy of the GNU General Public License
- * along with this program.  If not, see <http://www.gnu.org/licenses/>.
- */
-
-package ea.edu.mine;
-
-import java.lang.reflect.InvocationTargetException;
-import java.lang.reflect.Method;
-
-/**
- * Diese Klasse der EDU-Version ermoeglicht das <b>extrem einfache, Schulunterrichtorientierte</b> umsetzen des Unterrichtszieles "Minesweeper".<br />
- * Sie spiegelt eine echte <code>Game</code>-Klasse wider.
- * @author Andonie
- * @since 2.1
- */
-public abstract class MineGameE {
-
-    /**
-     * Das <code>Game</code>-Objekt als Spiegel
-     */
-    private final Spiegel game;
-
-    /**
-     * Das Objekt, dessen Interaktionsmethoden aufgerufen werden.
-     */
-    private final Object aim = this;
-
-    /**
-     * Die Tasten-Methode des AIMs
-     */
-    private Method taste;
-
-    /**
-     * Die Tick-Methode des AIMs
-     */
-    private Method klick;
-
-    /**
-     * Die Rechtsklick-Methode des AIMs
-     */
-    private Method klickR;
-
-    /**
-     * Konstruktor eines Mine-Games. Erstellt im Hintergrund alles Noetige.
-     * @param aim   Das <i>"Pseudo"-Objekt</i> einer Klasse, dessen Methoden nunmehr
-     * fuer Tastendruck aufgerufen werden. Wird im Konstruktor mit <code>this</code> uebergeben.
-     * @param breiteF Fensterbreite
-     * @param hoeheF Fensterhoehe
-     * @param titelF Fenstertitel
-     */
-    protected MineGameE(int breiteF, int hoeheF, String titelF) {
-        game = Spiegel.getSpiegel(this, breiteF, hoeheF, titelF);
-        Method[] meth = aim.getClass().getMethods();
-        for(int i = 0; i < meth.length; i++) {
-            if(meth[i].getName().equals("tasteReagieren")) {
-                taste = meth[i];
-            } else if(meth[i].getName().equals("linksKlickReagieren")) {
-                klick = meth[i];
-            } else if(meth[i].getName().equals("rechtsKlickReagieren")){
-                klickR = meth[i];
-            }
-        }
-    }
-
-    /**
-     * Interner Konstruktor fuer den Error-Frame
-     */
-    MineGameE() {
-        this.game = null;
-    }
-
-    /**
-     * Diese Methode wird beim Tastendruck aufgerufen.<br />
-     * Sie wird an das <code>aim</code>-Objekt weitergeleitet.
-     * @param code Der Tastencode der gedrueckten Taste.
-     * @see #MineGameE(java.lang.Object, int, int, java.lang.String) 
-     */
-    public final void taste(int code) {
-        if(taste == null) {
-            return;
-        }
-        try {
-            taste.invoke(aim, new Object[]{code});
-        } catch (IllegalAccessException ex) {
-            System.err.println("Achtung! Der Zugriff auf die Methode fuer Tasten hat nicht funktioniert. BUG!");
-        } catch (InvocationTargetException ex) {
-            System.err.println("Achtung! Das Objekt, an dem die Methode aufzurufen war, besass selbige nicht. BUG!");
-        }
-    }
-
-    /**
-     * Diese Methode wird beim Linksklick aufgerufen.<br />
-     * Sie wird an das <code>aim</code>-Objekt weitergeleitet.
-     * @param x Die X-Koordinate des Klicks.
-     * @param y Die Y-Koordinate des Klicks.
-     * @see #MineGameE(java.lang.Object, int, int, java.lang.String)
-     */
-    public final void klick(int x, int y) {
-        if(klick == null) {
-            return;
-        }
-        try {
-            klick.invoke(aim, new Object[]{x, y});
-        } catch (IllegalAccessException ex) {
-            System.err.println("Achtung! Der Zugriff auf die Methode fuer Klicks hat nicht funktioniert. BUG!");
-        } catch (InvocationTargetException ex) {
-            System.err.println("Achtung! Das Objekt, an dem die Methode aufzurufen war, besass selbige nicht. BUG!");
-        }
-    }
-
-    /**
-     * Diese Methode wird beim Rechtsklick aufgerufen.<br />
-     * Sie wird an das <code>aim</code>-Objekt weitergeleitet.
-     * @param x Die X-Koordinate des Klicks.
-     * @param y Die Y-Koordinate des Klicks.
-     * @see #MineGameE(java.lang.Object, int, int, java.lang.String)
-     */
-    public final void klickR(int x, int y) {
-        if(klickR == null) {
-            return;
-        }
-        try {
-            klickR.invoke(aim, new Object[]{x, y});
-        } catch (IllegalAccessException ex) {
-            System.err.println("Achtung! Der Zugriff auf die Methode fuer Klicks hat nicht funktioniert. BUG!");
-        } catch (InvocationTargetException ex) {
-            System.err.println("Achtung! Das Objekt, an dem die Methode aufzurufen war, besass selbige nicht. BUG!");
-        }
-    }
-}
->>>>>>> 10476c5a
+/*
+ * Engine Alpha ist eine anfaengerorientierte 2D-Gaming Engine.
+ *
+ * Copyright (C) 2011  Michael Andonie
+ *
+ * This program is free software: you can redistribute it and/or modify
+ * it under the terms of the GNU General Public License as published by
+ * the Free Software Foundation, either version 3 of the License, or
+ * any later version.
+ *
+ * This program is distributed in the hope that it will be useful,
+ * but WITHOUT ANY WARRANTY; without even the implied warranty of
+ * MERCHANTABILITY or FITNESS FOR A PARTICULAR PURPOSE.  See the
+ * GNU General Public License for more details.
+ *
+ * You should have received a copy of the GNU General Public License
+ * along with this program.  If not, see <http://www.gnu.org/licenses/>.
+ */
+
+package ea.edu.mine;
+
+import java.lang.reflect.InvocationTargetException;
+import java.lang.reflect.Method;
+
+/**
+ * Diese Klasse der EDU-Version ermoeglicht das <b>extrem einfache, Schulunterrichtorientierte</b> umsetzen des Unterrichtszieles "Minesweeper".<br />
+ * Sie spiegelt eine echte <code>Game</code>-Klasse wider.
+ * @author Andonie
+ * @since 2.1
+ */
+public abstract class MineGameE {
+
+    /**
+     * Das <code>Game</code>-Objekt als Spiegel
+     */
+    private final Spiegel game;
+
+    /**
+     * Das Objekt, dessen Interaktionsmethoden aufgerufen werden.
+     */
+    private final Object aim = this;
+
+    /**
+     * Die Tasten-Methode des AIMs
+     */
+    private Method taste;
+
+    /**
+     * Die Tick-Methode des AIMs
+     */
+    private Method klick;
+
+    /**
+     * Die Rechtsklick-Methode des AIMs
+     */
+    private Method klickR;
+
+    /**
+     * Konstruktor eines Mine-Games. Erstellt im Hintergrund alles Noetige.
+     * @param aim   Das <i>"Pseudo"-Objekt</i> einer Klasse, dessen Methoden nunmehr
+     * fuer Tastendruck aufgerufen werden. Wird im Konstruktor mit <code>this</code> uebergeben.
+     * @param breiteF Fensterbreite
+     * @param hoeheF Fensterhoehe
+     * @param titelF Fenstertitel
+     */
+    protected MineGameE(int breiteF, int hoeheF, String titelF) {
+        game = Spiegel.getSpiegel(this, breiteF, hoeheF, titelF);
+        Method[] meth = aim.getClass().getMethods();
+        for(int i = 0; i < meth.length; i++) {
+            if(meth[i].getName().equals("tasteReagieren")) {
+                taste = meth[i];
+            } else if(meth[i].getName().equals("linksKlickReagieren")) {
+                klick = meth[i];
+            } else if(meth[i].getName().equals("rechtsKlickReagieren")){
+                klickR = meth[i];
+            }
+        }
+    }
+
+    /**
+     * Interner Konstruktor fuer den Error-Frame
+     */
+    MineGameE() {
+        this.game = null;
+    }
+
+    /**
+     * Diese Methode wird beim Tastendruck aufgerufen.<br />
+     * Sie wird an das <code>aim</code>-Objekt weitergeleitet.
+     * @param code Der Tastencode der gedrueckten Taste.
+     * @see #MineGameE(java.lang.Object, int, int, java.lang.String) 
+     */
+    public final void taste(int code) {
+        if(taste == null) {
+            return;
+        }
+        try {
+            taste.invoke(aim, new Object[]{code});
+        } catch (IllegalAccessException ex) {
+            System.err.println("Achtung! Der Zugriff auf die Methode fuer Tasten hat nicht funktioniert. BUG!");
+        } catch (InvocationTargetException ex) {
+            System.err.println("Achtung! Das Objekt, an dem die Methode aufzurufen war, besass selbige nicht. BUG!");
+        }
+    }
+
+    /**
+     * Diese Methode wird beim Linksklick aufgerufen.<br />
+     * Sie wird an das <code>aim</code>-Objekt weitergeleitet.
+     * @param x Die X-Koordinate des Klicks.
+     * @param y Die Y-Koordinate des Klicks.
+     * @see #MineGameE(java.lang.Object, int, int, java.lang.String)
+     */
+    public final void klick(int x, int y) {
+        if(klick == null) {
+            return;
+        }
+        try {
+            klick.invoke(aim, new Object[]{x, y});
+        } catch (IllegalAccessException ex) {
+            System.err.println("Achtung! Der Zugriff auf die Methode fuer Klicks hat nicht funktioniert. BUG!");
+        } catch (InvocationTargetException ex) {
+            System.err.println("Achtung! Das Objekt, an dem die Methode aufzurufen war, besass selbige nicht. BUG!");
+        }
+    }
+
+    /**
+     * Diese Methode wird beim Rechtsklick aufgerufen.<br />
+     * Sie wird an das <code>aim</code>-Objekt weitergeleitet.
+     * @param x Die X-Koordinate des Klicks.
+     * @param y Die Y-Koordinate des Klicks.
+     * @see #MineGameE(java.lang.Object, int, int, java.lang.String)
+     */
+    public final void klickR(int x, int y) {
+        if(klickR == null) {
+            return;
+        }
+        try {
+            klickR.invoke(aim, new Object[]{x, y});
+        } catch (IllegalAccessException ex) {
+            System.err.println("Achtung! Der Zugriff auf die Methode fuer Klicks hat nicht funktioniert. BUG!");
+        } catch (InvocationTargetException ex) {
+            System.err.println("Achtung! Das Objekt, an dem die Methode aufzurufen war, besass selbige nicht. BUG!");
+        }
+    }
+}